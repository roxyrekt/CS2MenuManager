[Buttons]
ScrollUp = "W"
ScrollDown = "S"
Select = "E"
Prev = "Shift"
Exit = "Tab"

[Sound]
Select = ""
Exit = ""
ScrollUp = ""
ScrollDown = ""

[ChatMenu]
TitleColor = "Yellow"
EnabledColor = "Green"
DisabledColor = "Grey"
PrevPageColor = "Yellow"
NextPageColor = "Yellow"
ExitColor = "Red"

[CenterHtmlMenu]
TitleColor = "Yellow"
EnabledColor = "Green"
DisabledColor = "Grey"
PrevPageColor = "Yellow"
NextPageColor = "Yellow"
ExitColor = "Red"
InlinePageOptions = true
MaxTitleLength = 0
MaxOptionLength = 0

[WasdMenu]
TitleColor = "Green"
ScrollUpDownKeyColor = "Cyan"
SelectKeyColor = "Green"
PrevKeyColor = "Orange"
ExitKeyColor = "Red"
SelectedOptionColor = "Orange"
OptionColor = "White"
DisabledOptionColor = "Grey"
ArrowColor = "Purple"
FreezePlayer = false

[ScreenMenu]
TextColor = "orange"
PositionX = -5.5
PositionY = 0.0
Background = true
BackgroundHeight = 0
BackgroundWidth = 0.2
Font = "Arial Bold"
Size = 32
FreezePlayer = false
ShowResolutionsOption = true

[Resolutions]
"1920x1080" = { PositionX = -9.0, PositionY = 0.0 }
"1680x1050" = { PositionX = -8.2, PositionY = 0.0 }
"1600x900" = { PositionX = -9.0, PositionY = 0.0 }
"1440x1080" = { PositionX = -6.8, PositionY = 0.0 }
"1280x1080" = { PositionX = -6.0, PositionY = 0.0 }
"1280x720" = { PositionX = -9.0, PositionY = 0.0 }
"1280x1024" = { PositionX = -6.3, PositionY = 0.0 }
"1024x768" = { PositionX = -6.8, PositionY = 0.0 }
"800x600" = { PositionX = -6.8, PositionY = 0.0 }

[Lang]
[Lang.en]
Prev = "Prev"
Next = "Next"
Exit = "Exit"
Disabled = "Disabled"
ScrollKey = "{0}/{1} - Scroll"
SelectKey = "{0} - Select"
PrevKey = "{0} - Prev"
ExitKey = "{0} - Exit"
SelectResolution = "Select Resolution"
WarnDisabledItem = "{Grey}You {Red}can't {Grey}enter this option."

<<<<<<< HEAD
[Lang.pt-BR]
Prev = "Voltar"
Next = "Próximo"
Exit = "Sair"
Disabled = "Desabilitado"
ScrollKey = "{0}/{1} - Scroll"
SelectKey = "{0} - Selecionar"
PrevKey = "{0} - Voltar"
ExitKey = "{0} - Sair"
SelectResolution = "Selecionar Resolução"
WarnDisabledItem = "{Grey}Você {Red}não pode {Grey}inserir esta opção."
=======
[Lang.es]
Prev = "Atras"
Next = "Siguiente"
Exit = "Salir"
Disabled = "Deshabilitado"
ScrollKey = "{0}/{1} - Scroll"
SelectKey = "{0} - Seleccionar"
PrevKey = "{0} - Previo"
ExitKey = "{0} - Salir"
SelectResolution = "Seleccionar Resolucion"
WarnDisabledItem = "{Grey}No puedes {Red}usar {Grey}esta opción."
>>>>>>> dad20bbd

[Lang.tr]
Prev = "Geri"
Next = "İleri"
Exit = "Çıkış"
Disabled = "Devre dışı"
ScrollKey = "{0}/{1} - Kaydır"
SelectKey = "{0} - Seç"
PrevKey = "{0} - Geri"
ExitKey = "{0} - Çık"
SelectResolution = "Çözünürlük seç"
WarnDisabledItem = "{Grey}Bu seçeneği {Red}kullanamazsın {Grey}."

[Lang.hu]
Prev = "Előző"
Next = "Következő"
Exit = "Kilépés"
Disabled = "Letiltva"
ScrollKey = "{0}/{1} - Görgetés"
SelectKey = "{0} - Választ"
PrevKey = "{0} - Előző"
ExitKey = "{0} - Kilépés"
SelectResolution = "Felbontás kiválasztása"
WarnDisabledItem = "{Red}Nem tudod {Grey}ezt az opciót választani."

[Lang.zh-Hans]
Prev = "上一页"
Next = "下一页"
Exit = "退出"
Disabled = "禁用"
Scroll = "[{0}/{1}] 滚动"
Select = "[{0}] 选择"
PrevKey = "{0} - 上一页"
ExitKey = "{0} - 退出"
SelectResolution = "选择分辨率"
WarnDisabledItem = "{Grey}你 {Red}无法 {Grey}进入此选项."

[Lang.zh-Hant]
Prev = "上一頁"
Next = "下一頁"
Exit = "退出"
Disabled = "禁用"
Scroll = "[{0}/{1}] 滾動"
Select = "[{0}] 選擇"
PrevKey = "{0} - 上一頁"
ExitKey = "{0} - 退出"
SelectResolution = "選擇解析度"
WarnDisabledItem = "{Grey}你 {Red}無法 {Grey}進入此選項."<|MERGE_RESOLUTION|>--- conflicted
+++ resolved
@@ -78,7 +78,18 @@
 SelectResolution = "Select Resolution"
 WarnDisabledItem = "{Grey}You {Red}can't {Grey}enter this option."
 
-<<<<<<< HEAD
+[Lang.es]
+Prev = "Atras"
+Next = "Siguiente"
+Exit = "Salir"
+Disabled = "Deshabilitado"
+ScrollKey = "{0}/{1} - Scroll"
+SelectKey = "{0} - Seleccionar"
+PrevKey = "{0} - Previo"
+ExitKey = "{0} - Salir"
+SelectResolution = "Seleccionar Resolucion"
+WarnDisabledItem = "{Grey}No puedes {Red}usar {Grey}esta opción."
+
 [Lang.pt-BR]
 Prev = "Voltar"
 Next = "Próximo"
@@ -90,19 +101,6 @@
 ExitKey = "{0} - Sair"
 SelectResolution = "Selecionar Resolução"
 WarnDisabledItem = "{Grey}Você {Red}não pode {Grey}inserir esta opção."
-=======
-[Lang.es]
-Prev = "Atras"
-Next = "Siguiente"
-Exit = "Salir"
-Disabled = "Deshabilitado"
-ScrollKey = "{0}/{1} - Scroll"
-SelectKey = "{0} - Seleccionar"
-PrevKey = "{0} - Previo"
-ExitKey = "{0} - Salir"
-SelectResolution = "Seleccionar Resolucion"
-WarnDisabledItem = "{Grey}No puedes {Red}usar {Grey}esta opción."
->>>>>>> dad20bbd
 
 [Lang.tr]
 Prev = "Geri"
